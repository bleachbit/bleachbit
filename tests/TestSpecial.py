--- conflicted
+++ resolved
@@ -587,8 +587,6 @@
         self.assertFalse(Special.sqlite_table_exists(
             non_existing_file, 'table_does_not_exist'))
         self.assertNotExists(non_existing_file)
-<<<<<<< HEAD
-=======
 
     def test_sqlite_is_valid_database(self):
         """Unit test for _sqlite_is_valid_database()"""
@@ -608,7 +606,6 @@
         self.assertExists(other_file)
         self.assertFalse(Special._sqlite_is_valid_database(other_file))
         os.unlink(other_file)
->>>>>>> ba416b15
 
     def test_sqlite_loop(self):
         """Repeat SQLite tests
