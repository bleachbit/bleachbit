# vim: ts=4:sw=4:expandtab

# BleachBit
# Copyright (C) 2008-2021 Andrew Ziem
# https://www.bleachbit.org
#
# This program is free software: you can redistribute it and/or modify
# it under the terms of the GNU General Public License as published by
# the Free Software Foundation, either version 3 of the License, or
# (at your option) any later version.
#
# This program is distributed in the hope that it will be useful,
# but WITHOUT ANY WARRANTY; without even the implied warranty of
# MERCHANTABILITY or FITNESS FOR A PARTICULAR PURPOSE.  See the
# GNU General Public License for more details.
#
# You should have received a copy of the GNU General Public License
# along with this program.  If not, see <http://www.gnu.org/licenses/>.

"""
Test cases for module Winapp
"""

import os
import shutil
import tempfile

from tests import common
from bleachbit.Winapp import Winapp, detectos, detect_file, section2option
from bleachbit.Windows import detect_registry_key, parse_windows_build
from bleachbit import logger


def create_sub_key(sub_key):
    """Create a registry key"""
    import winreg
    hkey = winreg.CreateKey(winreg.HKEY_CURRENT_USER, sub_key)
    hkey.Close()


KEYFULL = 'HKCU\\Software\\BleachBit\\DeleteThisKey'


def get_winapp2():
    """Download and cache winapp2.ini.  Return local filename."""
    url = "https://rawgit.com/bleachbit/winapp2.ini/master/Winapp2-BleachBit.ini"
    tmpdir = None
    if os.name == 'posix':
        tmpdir = '/tmp'
    if os.name == 'nt':
        tmpdir = os.getenv('TMP')
    fname = os.path.join(tmpdir, 'bleachbit_test_winapp2.ini')
    if os.path.exists(fname):
        import time
        import stat
        age_seconds = time.time() - os.stat(fname)[stat.ST_MTIME]
        if age_seconds > (24 * 36 * 36):
            logger.info('deleting stale file %s ', fname)
            os.remove(fname)
    if not os.path.exists(fname):
        with open(fname, 'w', encoding='utf-8') as fobj:
            import urllib.request
            txt = urllib.request.urlopen(url).read()
            fobj.write(txt.decode('utf-8'))
    return fname


class WinappTestCase(common.BleachbitTestCase):
    """Test cases for Winapp"""

    def run_all(self, cleaner, really_delete):
        """Test all the cleaner options"""
        for (option_id, __name) in cleaner.get_options():
            for cmd in cleaner.get_commands(option_id):
                for result in cmd.execute(really_delete):
                    common.validate_result(self, result, really_delete)

    @common.skipUnlessWindows
    def test_remote(self):
        """Test with downloaded file"""
        winapps = Winapp(get_winapp2())
        for cleaner in winapps.get_cleaners():
            self.run_all(cleaner, False)

    def test_detectos(self):
        """Test detectos function"""
        # Tests are in the format (required_ver, mock, expected_return)
        tests = (('5.1', '5.1', True),
                 ('5.1', '6.0', False),
                 ('6.0', '5.1', False),
                 # 5.1 is the maximum version
                 ('|5.1', '5.1', True),
                 ('|5.1', '6.0', False),
                 ('|5.1', '10.0', False),
                 # 10.0 is the maximum version
                 ('|10.0', '5.1', True),
                 ('|10.0', '10.0', True),
                 ('|10.0', '10.1', False),
                 # 6.1 is the minimum version
                 ('6.1|', '5.1', False),
                 ('6.1|', '6.0', False),
                 ('6.1|', '6.1', True),
                 ('6.1|', '6.2', True),
                 ('6.1|', '10.0', True),
                 ('6.2|', '5.1', False),
                 ('6.2|', '6.0', False),
                 ('6.2|', '6.1', False),
                 ('6.2|', '6.2', True),
                 # must be 6.2 or 6.3
                 ('6.2|6.3', '6.0', False),
                 ('6.2|6.3', '6.1', False),
                 ('6.2|6.3', '6.2', True),
                 ('6.2|6.3', '6.3', True),
                 ('6.2|6.3', '10.0', False),
                 # 10.0 is the minimum
                 ('10.0|', '5.1', False),
                 ('10.0|', '10.0', True))
        for (req, mock, expected_return) in tests:
            mock = parse_windows_build(mock)
            actual_return = detectos(req, mock)
            self.assertEqual(expected_return, actual_return,
                             'detectos(%s, %s)==%s instead of %s' % (req, mock,
                                                                     actual_return, expected_return))

    @common.skipUnlessWindows
    def test_detect_file(self):
        """Test detect_file function"""
        tests = [('%windir%\\system32\\kernel32.dll', True),
                 ('%windir%\\system32', True),
                 ('%ProgramFiles%\\Internet Explorer', True),
                 ('%ProgramFiles%\\Internet Explorer\\', True),
                 ('%windir%\\doesnotexist', False),
                 ('%windir%\\system*', True),
                 ('%windir%\\*ystem32', True),
                 ('%windir%\\*ystem3*', True)]
        # On 64-bit Windows, Winapp2.ini expands the %ProgramFiles% environment
        # variable to also %ProgramW6432%, so test unique entries in
        # %ProgramW6432%.
        import struct
        if 8 * struct.calcsize('P') != 32:
            raise NotImplementedError('expecting 32-bit Python')
        if os.getenv('ProgramW6432'):
            dir_64 = os.listdir(os.getenv('ProgramFiles'))
            dir_32 = os.listdir(os.getenv('ProgramW6432'))
            dir_32_unique = set(dir_32) - set(dir_64)
            if dir_32 and not dir_32_unique:
                raise RuntimeError(
                    'Test expects objects in %ProgramW6432% not in %ProgramFiles%')
            for pathname in dir_32_unique:
                tests.append(('%%ProgramFiles%%\\%s' % pathname, True))
        else:
            logger.info(
                'skipping %ProgramW6432% tests because WoW64 not detected')
        for (pathname, expected_return) in tests:
            actual_return = detect_file(pathname)
            msg = 'detect_file(%s) returned %s' % (pathname, actual_return)
            self.assertEqual(expected_return, actual_return, msg)

    def setup_fake(self, f1_filename=None):
        """Setup the test environment"""
        subkey = 'Software\\BleachBit\\DeleteThisKey\\AndThisKey'

        # put ampersand in directory name to test
        # https://github.com/bleachbit/bleachbit/issues/308
        dirname = tempfile.mkdtemp(prefix='bleachbit-test-winapp&')
        fname1 = os.path.join(dirname, f1_filename or 'deleteme.log')
        open(fname1, 'w').close()

        dirname2 = os.path.join(dirname, 'sub')
        os.mkdir(dirname2)
        fname2 = os.path.join(dirname2, 'deleteme.log')
        open(fname2, 'w').close()

        fbak = os.path.join(dirname, 'deleteme.bak')
        open(fbak, 'w').close()

        self.assertExists(fname1)
        self.assertExists(fname2)
        self.assertExists(fbak)

        create_sub_key(subkey)

        self.assertTrue(detect_registry_key(KEYFULL))
        self.assertTrue(detect_registry_key('HKCU\\%s' % subkey))

        return dirname, fname1, fname2, fbak

    def ini2cleaner(self, body, do_next=True):
        """Write a minimal Winapp2.ini"""
        ini = open(self.ini_fn, 'w')
        ini.write('[someapp]\n')
        ini.write('LangSecRef=3021\n')
        ini.write(body)
        ini.write('\n')
        ini.close()
        self.assertExists(self.ini_fn)
        if do_next:
            return next(Winapp(self.ini_fn).get_cleaners())
        else:
            return Winapp(self.ini_fn).get_cleaners()

    @common.skipUnlessWindows
    def test_fake(self):
        """Test with fake file"""

        # reuse this path to store a winapp2.ini file in
        (ini_h, self.ini_fn) = tempfile.mkstemp(
            suffix='.ini', prefix='winapp2')
        os.close(ini_h)

        # a set of tests
        # this map explains what each position in the test tuple means
        # 0=line to write directly to winapp2.ini
        # 1=filename1 to place in fake environment (default=deleteme.log)
        # 2=auto-hide before cleaning
        # 3=dirname exists after cleaning
        # 4=filename1 (.\deleteme.log) exists after cleaning
        # 5=sub\deleteme.log exists after cleaning
        # 6=.\deleteme.bak exists after cleaning
        tests = [
            # single file
            ('FileKey1=%s|deleteme.log', None,
                False, True, False, True, True),
            # single file, case matching should be insensitive
            ('FileKey1=%s|dEleteme.LOG', None,
                False, True, False, True, True),
            # special characters for XML
            ('FileKey1=%s|special_chars_&-\'.txt', 'special_chars_&-\'.txt',
             False, True, False, True, True),
            # *.log
            ('FileKey1=%s|*.LOG', None, False, True, False, True, True),
            # semicolon separates different file types
            ('FileKey1=%s|*.log;*.bak', None,
             False, True, False, True, False),
            # *.*
            ('FileKey1=%s|*.*', None, False, True, False, True, False),
            # recurse *.*
            ('FileKey1=%s|*.*|RECURSE', None, False,
             True, False, False, False),
            # recurse *.log
            ('FileKey1=%s|*.log|RECURSE', None, False,
             True, False, False, True),
            # remove self *.*, this removes the directory
            ('FileKey1=%s|*.*|REMOVESELF', None,
             False, False, False, False, False),
        ]

        # Add positive detection, where the detection believes the application is present,
        # to all the tests, which are also positive.
        new_tests = []
        for test in tests:
            for detect in (
                "\nDetectFile=%%APPDATA%%\\Microsoft",
                "\nSpecialDetect=DET_WINDOWS",
                "\nDetectFile1=%%APPDATA%%\\Microsoft\nDetectFile2=%%APPDATA%%\\does_not_exist",
                "\nDetectFile1=%%APPDATA%%\\does_not_exist\nDetectFile2=%%APPDATA%%\\Microsoft",
                "\nDetect=HKCU\\Software\\Microsoft",
                # Below checks that a space is OK in the registry key
                "\nDetect=HKCU\\Software\\Microsoft\\Windows NT\\CurrentVersion\\Winlogon",
                # Below checks Detect# where one of two keys exist.
                "\nDetect1=HKCU\\Software\\Microsoft\nDetect2=HKCU\\Software\\does_not_exist",
                "\nDetect1=HKCU\\Software\\does_not_exist\nDetect2=HKCU\\Software\\Microsoft",
                # Below checks Detect with DetectFile where one exists
                "\nDetect=HKCU\\Software\\Microsoft\nDetectFile=%%APPDATA%%\\does_not_exist",
                    "\nDetect=HKCU\\Software\\does_not_exist\nDetectFile=%%APPDATA%%\\Microsoft"):
                new_ini = test[0] + detect
                new_test = [new_ini, ] + [x for x in test[1:]]
                new_tests.append(new_test)
        positive_tests = tests + new_tests

        # execute positive tests
        for test in positive_tests:
            print('positive test: ', test)
            self.assertEqual(len(test), 7)
            (dirname, fname1, fname2, fbak) = self.setup_fake(test[1])
            cleaner = self.ini2cleaner(test[0] % dirname)
            self.assertEqual(test[2], cleaner.auto_hide())
            self.run_all(cleaner, False)
            self.run_all(cleaner, True)
            self.assertCondExists(test[3], dirname)
            self.assertCondExists(test[4], fname1)
            self.assertCondExists(test[5], fname2)
            self.assertCondExists(test[6], fbak)
            shutil.rmtree(dirname, True)

        # negative tests where the application detect believes the application
        # is absent
        for test in tests:
            for detect in (
                "\nDetectFile=c:\\does_not_exist",
                "\nSpecialDetect=DET_SPACE_QUEST",
                # special characters for XML
                "\nDetectFile=c:\\does_not_exist_special_chars_&'",
                "\nDetectFile1=c:\\does_not_exist1\nDetectFile2=c:\\does_not_exist2",
                "\nDetect=HKCU\\Software\\does_not_exist",
                "\nDetect=HKCU\\Software\\does_not_exist_&'",
                    "\nDetect1=HKCU\\Software\\does_not_exist1\nDetect2=HKCU\\Software\\does_not_exist1"):
                new_ini = test[0] + detect
                test_full = [new_ini, ] + [x for x in test[1:]]
                print('negative test', test_full)
                # execute the test
                (dirname, fname1, fname2, fbak) = self.setup_fake()
                cleaner = self.ini2cleaner(test_full[0] % dirname, False)
                self.assertRaises(StopIteration, cleaner.__next__)
                shutil.rmtree(dirname, True)

        # registry key, basic
        (dirname, fname1, fname2, fbak) = self.setup_fake()
        cleaner = self.ini2cleaner('RegKey1=%s' % KEYFULL)
        self.run_all(cleaner, False)
        self.assertTrue(detect_registry_key(KEYFULL))
        self.run_all(cleaner, True)
        self.assertFalse(detect_registry_key(KEYFULL))
        shutil.rmtree(dirname, True)

        # check for parse error with ampersand
        (dirname, fname1, fname2, fbak) = self.setup_fake()
        cleaner = self.ini2cleaner(
            'RegKey1=HKCU\\Software\\PeanutButter&Jelly')
        self.run_all(cleaner, False)
        self.run_all(cleaner, True)
        shutil.rmtree(dirname, True)

    @common.skipUnlessWindows
    def test_excludekey(self):
        """Test for ExcludeKey"""

        # reuse this path to store a winapp2.ini file in
        (ini_h, self.ini_fn) = tempfile.mkstemp(
            suffix='.ini', prefix='winapp2')
        os.close(ini_h)

        # tests
        # each tuple
        # 0 = body of winapp2.ini
        # 1 = .\deleteme.log should exist
        # 2 = .\deleteme.bak should exist
        # 3 = sub\deleteme.log should exist

        tests = (
            # delete everything in single directory (no children) without
            # exclusions
            ('FileKey1=%(d)s|deleteme.*', False, False, True),
            # delete everything in single directory using environment variable
            ('FileKey1=%%bbtestdir%%|deleteme.*', False, False, True),
            # delete everything in parent and child directories without
            # exclusions
            ('FileKey1=%(d)s|deleteme.*|RECURSE', False, False, False),
            # don't delete files containing the described file name
            ('FileKey1=%(d)s|eteme.*|RECURSE', True, True, True),
            # delete a pattern sub folder included
            ('FileKey1=%(d)s|*eteme.*|RECURSE', False, False, False),
            # delete a pattern sub folder not included
            ('FileKey1=%(d)s|*eteme.*', False, False, True),
            # exclude log delimited by pipe
            ('FileKey1=%(d)s|deleteme.*\nExcludeKey1=FILE|%(d)s|deleteme.log',
             True, False, True),
            ('FileKey1=%(d)s|deleteme.*\nExcludeKey1=FILE|%(d)s\|deleteme.log',
             True, False, True),
            # delete / exclude patterns with different complexity
            ('FileKey1=%(d)s|*eteme.*\nExcludeKey1=FILE|%(d)s|deleteme.log',
             True, False, True),
            ('FileKey1=%(d)s|*eteme.*\nExcludeKey1=FILE|%(d)s\|deleteme.log',
             True, False, True),
            ('FileKey1=%(d)s|*ete*.*\nExcludeKey1=PATH|%(d)s|*ete*.lo?',
             True, False, True),
            ('FileKey1=%(d)s|*eteme*\nExcludeKey1=PATH|%(d)s|*notexist.*',
             False, False, True),
            ('FileKey1=%(d)s|*eteme.log\nExcludeKey1=PATH|%(d)s|do*.log',
             False, True, True),
            # semicolon separates different file types
            ('FileKey1=%(d)s|*.log;*.bak|RECURSE\nExcludeKey1=PATH|%(d)s|*.log',
             True, False, True),
            # exclude log without pipe delimiter
            ('FileKey1=%(d)s|deleteme.*\nExcludeKey1=FILE|%(d)s\deleteme.log',
             True, False, True),
            # exclude everything in folder
            ('FileKey1=%(d)s|deleteme.*\nExcludeKey1=PATH|%(d)s|*.*',
             True, True, True),
            ('FileKey1=%(d)s|deleteme.*\nExcludeKey1=PATH|%(d)s\|*.*',
             True, True, True),
            ('FileKey1=%(d)s|deleteme.*|RECURSE\nExcludeKey1=PATH|%(d)s|*.*',
             True, True, True),
            ('FileKey1=%(d)s|*.*|RECURSE\nExcludeKey1=PATH|%(d)s|*.*',
             True, True, True),
            ('FileKey1=%(d)s|deleteme.*\nExcludeKey1=PATH|%(d)s',
             True, True, True),
            # exclude everything in folder using environment variable
            # use double %% to escape
            ('FileKey1=%(d)s|deleteme.*\nExcludeKey1=PATH|%%bbtestdir%%|*.*',
             True, True, True),
            # exclude sub-folder
            ('FileKey1=%(d)s|deleteme.*\nExcludeKey1=PATH|%(d)s\sub',
             False, False, True),
            # exclude multiple file types that do not exist
            ('FileKey1=%(d)s|deleteme.*\nExcludeKey1=PATH|%(d)s|*.exe;*.dll',
             False, False, True),
            # exclude multiple file types that do exist, so dlete nothing
            ('FileKey1=%(d)s|deleteme.*\nExcludeKey1=PATH|%(d)s|*.bak;*.log',
             True, True, True),
            ('FileKey1=%(d)s|deleteme.*|RECURSE\nExcludeKey1=PATH|%(d)s|*.bak;*.log',
             True, True, True),
            # multiple ExcludeKey, neither of which should do anything
            ('FileKey1=%(d)s|deleteme.*|RECURSE\nExcludeKey1=PATH|c:\\doesnotexist|*.*\nExcludeKey2=PATH|c:\\alsodoesnotexist|*.*',
             False, False, False),
            # multiple ExcludeKey, the first should work
            ('FileKey1=%(d)s|deleteme.*|RECURSE\nExcludeKey1=PATH|%(d)s|*.log\nExcludeKey2=PATH|c:\\alsodoesnotexist\|*.*',
             True, False, True),
            # multiple ExcludeKey, both should work
            ('FileKey1=%(d)s|deleteme.*|RECURSE\nExcludeKey1=PATH|%(d)s|*.log\nExcludeKey2=PATH|%(d)s|*.bak',
             True, True, True),
            # glob should exclude the directory called 'sub'
            ('FileKey1=%(d)s|*.*\nExcludeKey1=PATH|%(d)s\s*',
             False, False, True),
        )

        for test in tests:
            msg = '\nTest:\n%s' % test[0]
            # setup
            (dirname, _fname1, _fname2, _fbak) = self.setup_fake()
            self.assertExists(r'%s\deleteme.log' % dirname, msg)
            self.assertExists(r'%s\deleteme.bak' % dirname, msg)
            self.assertExists(r'%s\sub\deleteme.log' % dirname, msg)
            # set environment variable for testing
            os.environ['bbtestdir'] = dirname
            self.assertExists(r'$bbtestdir\deleteme.log', msg)
            # delete files
            cleaner = self.ini2cleaner(test[0] % {'d': dirname})
            self.run_all(cleaner, True)
            # test
            self.assertCondExists(test[1], r'%s\deleteme.log' % dirname, msg)
            self.assertCondExists(test[2], r'%s\deleteme.bak' % dirname, msg)
            self.assertCondExists(
                test[3], r'%s\sub\deleteme.log' % dirname, msg)

            # cleanup
            shutil.rmtree(dirname, True)

    @common.skipUnlessWindows
    def test_removeself(self):
        """Test for the removeself option"""

        # indexes for test
        # position 0: FileKey statement
        # position 1: whether the file `dir_c\subdir\foo.log` should exist after operation is complete
        # position 2: path of top-folder which should have been deleted
        tests = (
            # Refer to directory directly (i.e., without a glob).
            (r'FileKey1=%s\dir_c|*.*|REMOVESELF' % self.tempdir, False, r'%s\dir_c' % self.tempdir),
            # Refer to file that exists. This is invalid, so nothing happens.
            (r'FileKey1=%s\dir_c\submarine_sandwich.log|*.*|REMOVESELF' %
             self.tempdir, True, ''),
            (r'FileKey1=%s\dir_c\submarine*|*.*|REMOVESELF' % self.tempdir, True, ''),
            # Refer to path that does not exist, so nothing happens.
            (r'FileKey1=%s\dir_c\doesnotexist.log|*.*|REMOVESELF' %
             self.tempdir, True, ''),
            # Refer by glob to both a file and directory (which both start with `sub`).
            # This should affect only the directory.
<<<<<<< HEAD
            (r'FileKey1=%s\dir_a\sub*|*.*|REMOVESELF' % self.tempdir, True, r'%s\dir_a\subdir' % self.tempdir),
=======
            (r'FileKey1=%s\dir_a\sub*|*.*|REMOVESELF' % self.tempdir, False, r'%s\dir_a\subdir' % self.tempdir),
>>>>>>> dd85ed73
            # glob in middle of directory path with whole directory entry
            (r'FileKey1=%s\*c\subdir|*.*|REMOVESELF' % self.tempdir, False, r'%s\dir_c\subdir' % self.tempdir),
            (r'FileKey1=%s\*doesnotexist\subdir|*.*|REMOVESELF' % self.tempdir, True, ''),
            # glob at end of path
            (r'FileKey1=%s\dir_c\sub*|*.*|REMOVESELF' % self.tempdir, False, r'%s\dir_c\subdir' % self.tempdir),
            (r'FileKey1=%s\dir_c\doesnotexist*|*.*|REMOVESELF' % self.tempdir, True, '')
        )

        (ini_h, self.ini_fn) = tempfile.mkstemp(
            suffix='.ini', prefix='winapp2')
        os.close(ini_h)

        for filekey, c_log_expected, top_log_expected in tests:
            for letter in ('a', 'b', 'c'):
                # Make three directories, each with a `foo.log` file.
                fn = os.path.join(self.tempdir, 'dir_' +
                                  letter, 'subdir', 'foo.log')
                common.touch_file(fn)

            # In dir_a, place a file one level up from `foo.log`.
            # Notice the glob `dir_a\sub*` will match both a directory and file.
            fn2 = os.path.join(self.tempdir, 'dir_a', 'submarine_sandwich.log')
            common.touch_file(fn2)

            cleaner = self.ini2cleaner(filekey)
            self.assertExists(fn, filekey)
            self.assertExists(fn2, filekey)
            if top_log_expected:
                self.assertExists(top_log_expected, filekey)
            self.run_all(cleaner, True)
            if c_log_expected:
                self.assertExists(fn, filekey)
            else:
                self.assertNotExists(fn, filekey)
            if top_log_expected != '':
                self.assertNotExists(top_log_expected, filekey)
            self.assertExists(fn2, filekey)
            if top_log_expected:
                self.assertNotExists(top_log_expected, filekey)

    def test_section2option(self):
        """Test for section2option()"""
        tests = (('  FOO2  ', 'foo2'),
                 ('A - B (C)', 'a_b_c'))
        for test in tests:
            self.assertEqual(section2option(test[0]), test[1])

    def test_many_patterns(self):
        """Test a cleaner like Steam Installers and related performance improvement

        https://github.com/bleachbit/bleachbit/issues/325
        """

        # set up environment
        file_count = 1000
        dir_count = 10
        print('Making %d files in each of %d directories.' %
              (file_count, dir_count))
        tmp_dir = tempfile.mkdtemp()
        for i_d in range(1, dir_count+1):
            sub_dir = os.path.join(tmp_dir, 'dir%d' % i_d)
            for i_f in range(1, file_count+1):
                tmp_fn = os.path.join(sub_dir, 'file%d' % i_f)
                common.touch_file(tmp_fn)

        (ini_h, self.ini_fn) = tempfile.mkstemp(
            suffix='.ini', prefix='winapp2')
        os.close(ini_h)

        import string
        searches = ';'.join(
            ['*.%s' % letter for letter in string.ascii_letters[0:26]])
        cleaner = self.ini2cleaner(
            'FileKey1=%s|%s|RECURSE' % (tmp_dir, searches))

        # preview
        import time
        t0 = time.time()
        self.run_all(cleaner, False)
        t1 = time.time()
        print('Elapsed time in preview: %.4f seconds ' % (t1-t0))

        # delete
        self.run_all(cleaner, False)

        # clean up
        shutil.rmtree(tmp_dir)<|MERGE_RESOLUTION|>--- conflicted
+++ resolved
@@ -456,11 +456,7 @@
              self.tempdir, True, ''),
             # Refer by glob to both a file and directory (which both start with `sub`).
             # This should affect only the directory.
-<<<<<<< HEAD
             (r'FileKey1=%s\dir_a\sub*|*.*|REMOVESELF' % self.tempdir, True, r'%s\dir_a\subdir' % self.tempdir),
-=======
-            (r'FileKey1=%s\dir_a\sub*|*.*|REMOVESELF' % self.tempdir, False, r'%s\dir_a\subdir' % self.tempdir),
->>>>>>> dd85ed73
             # glob in middle of directory path with whole directory entry
             (r'FileKey1=%s\*c\subdir|*.*|REMOVESELF' % self.tempdir, False, r'%s\dir_c\subdir' % self.tempdir),
             (r'FileKey1=%s\*doesnotexist\subdir|*.*|REMOVESELF' % self.tempdir, True, ''),
