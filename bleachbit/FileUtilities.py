# vim: ts=4:sw=4:expandtab
# -*- coding: UTF-8 -*-

# BleachBit
# Copyright (C) 2008-2017 Andrew Ziem
# https://www.bleachbit.org
#
# This program is free software: you can redistribute it and/or modify
# it under the terms of the GNU General Public License as published by
# the Free Software Foundation, either version 3 of the License, or
# (at your option) any later version.
#
# This program is distributed in the hope that it will be useful,
# but WITHOUT ANY WARRANTY; without even the implied warranty of
# MERCHANTABILITY or FITNESS FOR A PARTICULAR PURPOSE.  See the
# GNU General Public License for more details.
#
# You should have received a copy of the GNU General Public License
# along with this program.  If not, see <http://www.gnu.org/licenses/>.


"""
File-related utilities
"""
from __future__ import absolute_import, print_function

import bleachbit
from bleachbit import expanduser

import atexit
import codecs
import errno
import glob
import locale
import logging
import os
import random
import re
import stat
import string
import sys
import subprocess
import tempfile
import time

logger = logging.getLogger(__name__)

if 'nt' == os.name:
    from pywintypes import error as pywinerror
    import win32file

if 'posix' == os.name:
    from bleachbit.General import WindowsError
    pywinerror = WindowsError



def open_files_linux():
    return glob.iglob("/proc/*/fd/*")


def open_files_lsof(run_lsof=None):
    if run_lsof is None:
        def run_lsof():
            subprocess.check_output(["lsof", "-Fn", "-n"])
    for f in run_lsof().split("\n"):
        if f.startswith("n/"):
            yield f[1:]  # Drop lsof's "n"


def open_files():
    if sys.platform.startswith('linux'):
        files = open_files_linux()
    elif 'darwin' == sys.platform:
        files = open_files_lsof()
    else:
        raise RuntimeError('unsupported platform for open_files()')
    for filename in files:
        try:
            target = os.path.realpath(filename)
        except TypeError:
            # happens, for example, when link points to
            # '/etc/password\x00 (deleted)'
            continue
        else:
            yield target


class OpenFiles:

    """Cached way to determine whether a file is open by active process"""

    def __init__(self):
        self.last_scan_time = None
        self.files = []

    def file_qualifies(self, filename):
        """Return boolean whether filename qualifies to enter cache (check \
        against blacklist)"""
        return not filename.startswith("/dev") and \
            not filename.startswith("/proc")

    def scan(self):
        """Update cache"""
        self.last_scan_time = time.time()
        self.files = []
        for filename in open_files():
            if self.file_qualifies(filename):
                self.files.append(filename)

    def is_open(self, filename):
        """Return boolean whether filename is open by running process"""
        if self.last_scan_time is None or (time.time() - self.last_scan_time) > 10:
            self.scan()
        return os.path.realpath(filename) in self.files


def __random_string(length):
    """Return random alphanumeric characters of given length"""
    return ''.join(random.choice(string.ascii_letters + '0123456789_.-')
                   for i in range(length))


def bytes_to_human(bytes_i):
    # type: (int) -> str
    """Display a file size in human terms (megabytes, etc.) using preferred standard (SI or IEC)"""

    if bytes_i < 0:
        return '-' + bytes_to_human(-bytes_i)

    from bleachbit.Options import options
    if options.get('units_iec'):
        prefixes = ['', 'Ki', 'Mi', 'Gi', 'Ti', 'Pi']
        base = 1024.0
    else:
        prefixes = ['', 'k', 'M', 'G', 'T', 'P']
        base = 1000.0

    assert(isinstance(bytes_i, (int, long)))

    if 0 == bytes_i:
        return "0"

    if bytes_i >= base ** 3:
        decimals = 2
    elif bytes_i >= base:
        decimals = 1
    else:
        decimals = 0

    for exponent in range(0, len(prefixes)):
        if bytes_i < base:
            abbrev = round(bytes_i, decimals)
            suf = prefixes[exponent]
            return locale.str(abbrev) + suf + 'B'
        else:
            bytes_i /= base
    return 'A lot.'


def children_in_directory(top, list_directories=False):
    """Iterate files and, optionally, subdirectories in directory"""
    if type(top) is tuple:
        for top_ in top:
            for pathname in children_in_directory(top_, list_directories):
                yield pathname
        return
    for (dirpath, dirnames, filenames) in os.walk(top, topdown=False):
        if list_directories:
            for dirname in dirnames:
                yield os.path.join(dirpath, dirname)
        for filename in filenames:
            yield os.path.join(dirpath, filename)


def clean_ini(path, section, parameter):
    """Delete sections and parameters (aka option) in the file"""

    # read file to parser
    config = bleachbit.RawConfigParser()
    fp = codecs.open(path, 'r', encoding='utf_8_sig')
    config.readfp(fp)

    # change file
    changed = False
    if config.has_section(section):
        if parameter is None:
            changed = True
            config.remove_section(section)
        elif config.has_option(section, parameter):
            changed = True
            config.remove_option(section, parameter)

    # write file
    if changed:
        from bleachbit.Options import options
        fp.close()
        if options.get('shred'):
            delete(path, True)
        fp = codecs.open(path, 'wb', encoding='utf_8')
        config.write(fp)


def clean_json(path, target):
    """Delete key in the JSON file"""
    import json
    changed = False
    targets = target.split('/')

    # read file to parser
    js = json.load(open(path, 'r'))

    # change file
    pos = js
    while True:
        new_target = targets.pop(0)
        if not isinstance(pos, dict):
            break
        if new_target in pos and len(targets) > 0:
            # descend
            pos = pos[new_target]
        elif new_target in pos:
            # delete terminal target
            changed = True
            del(pos[new_target])
        else:
            # target not found
            break
        if 0 == len(targets):
            # target not found
            break

    if changed:
        from bleachbit.Options import options
        if options.get('shred'):
            delete(path, True)
        # write file
        json.dump(js, open(path, 'w'))


def delete(path, shred=False, ignore_missing=False, allow_shred=True):
    """Delete path that is either file, directory, link or FIFO.

       If shred is enabled as a function parameter or the BleachBit global
       parameter, the path will be shredded unless allow_shred = False.
    """
    from bleachbit.Options import options
    is_special = False
    path = extended_path(path)
    if not os.path.lexists(path):
        if ignore_missing:
            return
        raise OSError(2, 'No such file or directory', path)
    if 'posix' == os.name:
        # With certain (relatively rare) files on Windows os.lstat()
        # may return Access Denied
        mode = os.lstat(path)[stat.ST_MODE]
        is_special = stat.S_ISFIFO(mode) or stat.S_ISLNK(mode)
    if is_special:
        os.remove(path)
    elif os.path.isdir(path):
        delpath = path
        if allow_shred and (shred or options.get('shred')):
            delpath = wipe_name(path)
        try:
            os.rmdir(delpath)
        except OSError as e:
            # [Errno 39] Directory not empty
            # https://bugs.launchpad.net/bleachbit/+bug/1012930
            if errno.ENOTEMPTY == e.errno:
                logger.info("directory is not empty: %s", path)
            else:
                raise
        except WindowsError as e:
            # WindowsError: [Error 145] The directory is not empty:
            # 'C:\\Documents and Settings\\username\\Local Settings\\Temp\\NAILogs'
            # Error 145 may happen if the files are scheduled for deletion
            # during reboot.
            if 145 == e.winerror:
                logger.info("directory is not empty: %s", path)
            else:
                raise
    elif os.path.isfile(path):
        # wipe contents
        if allow_shred and (shred or options.get('shred')):
            try:
                wipe_contents(path)
            except pywinerror as e:
                # 2 = The system cannot find the file specified.
                # This can happen with a broken symlink
                # https://github.com/bleachbit/bleachbit/issues/195
                if 2 != e.winerror:
                    raise
                # If a broken symlink, try os.remove() below.
            except IOError as e:
                # permission denied (13) happens shredding MSIE 8 on Windows 7
                logger.debug("IOError #%s shredding '%s'", e.errno, path, exc_info=True)
            # wipe name
            os.remove(wipe_name(path))
        else:
            # unlink
            os.remove(path)
    else:
        logger.info("special file type cannot be deleted: %s", path)


def ego_owner(filename):
    """Return whether current user owns the file"""
    return os.lstat(filename).st_uid == os.getuid()


def exists_in_path(filename):
    """Returns boolean whether the filename exists in the path"""
    delimiter = ':'
    if 'nt' == os.name:
        delimiter = ';'
    for dirname in os.getenv('PATH').split(delimiter):
        if os.path.exists(os.path.join(dirname, filename)):
            return True
    return False


def exe_exists(pathname):
    """Returns boolean whether executable exists"""
    if os.path.isabs(pathname):
        return os.path.exists(pathname)
    else:
        return exists_in_path(pathname)


def execute_sqlite3(path, cmds):
    """Execute 'cmds' on SQLite database 'path'"""
    import sqlite3
    conn = sqlite3.connect(path)
    cursor = conn.cursor()

    # overwrites deleted content with zeros
    # https://www.sqlite.org/pragma.html#pragma_secure_delete
    from bleachbit.Options import options
    if options.get('shred'):
        cursor.execute('PRAGMA secure_delete=ON')

    for cmd in cmds.split(';'):
        try:
            cursor.execute(cmd)
        except sqlite3.DatabaseError as exc:
            raise sqlite3.DatabaseError(
                '%s: %s' % (bleachbit.decode_str(exc), path))
        except sqlite3.OperationalError as exc:
            if exc.message.find('no such function: ') >= 0:
                # fixme: determine why randomblob and zeroblob are not
                # available
                logger.exception(exc.message)
            else:
                raise sqlite3.OperationalError(
                    '%s: %s' % (bleachbit.decode_str(exc), path))
    cursor.close()
    conn.commit()
    conn.close()


def expand_glob_join(pathname1, pathname2):
    """Join pathname1 and pathname1, expand pathname, glob, and return as list"""
    ret = []
    pathname3 = expanduser(bleachbit.expandvars(os.path.join(pathname1, pathname2)))
    for pathname4 in glob.iglob(pathname3):
        ret.append(pathname4)
    return ret


def expandvars(path):
    return bleachbit.expandvars(path)


def extended_path(path):
    """If applicable, return the extended Windows pathname"""
    if 'nt' == os.name:
        if path.startswith(r'\\?'):
            return path
        if path.startswith(r'\\'):
            return '\\\\?\\unc\\' + path[2:]
        return '\\\\?\\' + path
    return path


def extended_path_undo(path):
    """"""
    if 'nt' == os.name:
        if path.startswith(r'\\?\unc'):
            return '\\' + path[7:]
        if path.startswith(r'\\?'):
            return path[4:]
    return path


def free_space(pathname):
    """Return free space in bytes"""
    if 'nt' == os.name:
        from bleachbit import Windows
        if Windows.parse_windows_build() >= 6:
            # This works better with UTF-8 paths.
            import psutil
            return psutil.disk_usage(pathname).free
        else:
            # This works better with Windows XP but not UTF-8.
            # Deprecated.
            _, _, free_bytes = win32file.GetDiskFreeSpaceEx(pathname)
            return free_bytes
    mystat = os.statvfs(pathname)
    return mystat.f_bfree * mystat.f_bsize


def getsize(path):
    """Return the actual file size considering spare files
       and symlinks"""
    if 'posix' == os.name:
        try:
            __stat = os.lstat(path)
        except OSError as e:
            # OSError: [Errno 13] Permission denied
            # can happen when a regular user is trying to find the size of /var/log/hp/tmp
            # where /var/log/hp is 0774 and /var/log/hp/tmp is 1774
            if errno.EACCES == e.errno:
                return 0
            raise
        return __stat.st_blocks * 512
    if 'nt' == os.name:
        # On rare files os.path.getsize() returns access denied, so first
        # try FindFilesW.
        # Also, apply prefix to use extended-length paths to support longer
        # filenames.
        finddata = win32file.FindFilesW(extended_path(path))
        if not finddata:
            # FindFilesW does not work for directories, so fall back to
            # getsize()
            return os.path.getsize(path)
        else:
            size = (finddata[0][4] * (0xffffffff + 1)) + finddata[0][5]
            return size
    return os.path.getsize(path)


def getsizedir(path):
    """Return the size of the contents of a directory"""
    total_bytes = 0
    for node in children_in_directory(path, list_directories=False):
        total_bytes += getsize(node)
    return total_bytes


def globex(pathname, regex):
    """Yield a list of files with pathname and filter by regex"""
    if type(pathname) is tuple:
        for singleglob in pathname:
            for path in globex(singleglob, regex):
                yield path
    else:
        for path in glob.iglob(pathname):
            if re.search(regex, path):
                yield path


def guess_overwrite_paths():
    """Guess which partitions to overwrite (to hide deleted files)"""
    # In case overwriting leaves large files, placing them in
    # ~/.config makes it easy to find them and clean them.
    ret = []
    if 'posix' == os.name:
        home = expanduser('~/.cache')
        if not os.path.exists(home):
            home = expanduser("~")
        ret.append(home)
        if not same_partition(home, '/tmp/'):
            ret.append('/tmp')
    elif 'nt' == os.name:
        localtmp = bleachbit.expandvars('$TMP')
        if not os.path.exists(localtmp):
            logger.warning('%TMP% does not exist: %s', localtmp)
            localtmp = None
        from bleachbit.Windows import get_fixed_drives
        for drive in get_fixed_drives():
            if localtmp and same_partition(localtmp, drive):
                ret.append(localtmp)
            else:
                ret.append(drive)
    else:
        NotImplementedError('Unsupported OS in guess_overwrite_paths')
    return ret


def human_to_bytes(human, hformat='si'):
    """Convert a string like 10.2GB into bytes.  By
    default use SI standard (base 10).  The format of the
    GNU command 'du' (base 2) also supported."""

    if 'si' == hformat:
        base = 1000
        suffixes = 'kMGTE'
    elif 'du' == hformat:
        base = 1024
        suffixes = 'KMGTE'
    else:
        raise ValueError("Invalid format: '%s'" % hformat)
    matches = re.match(r'^(\d+(?:\.\d+)?) ?([' + suffixes + ']?)B?$', human)
    if matches is None:
        raise ValueError("Invalid input for '%s' (hformat='%s')" % (human, hformat))
    (amount, suffix) = matches.groups()

    if '' == suffix:
        exponent = 0
    else:
        exponent = suffixes.find(suffix) + 1
    return int(float(amount) * base**exponent)


def listdir(directory):
    """Return full path of files in directory.

    Path may be a tuple of directories."""

    if type(directory) is tuple:
        for dirname in directory:
            for pathname in listdir(dirname):
                yield pathname
        return
    dirname = expanduser(directory)
    if not os.path.lexists(dirname):
        return
    for filename in os.listdir(dirname):
        yield os.path.join(dirname, filename)


def same_partition(dir1, dir2):
    """Are both directories on the same partition?"""
    if 'nt' == os.name:
        try:
            return free_space(dir1) == free_space(dir2)
        except pywinerror as e:
            if 5 == e.winerror:
                # Microsoft Office 2010 Starter Edition has a virtual
                # drive that gives access denied
                # https://bugs.launchpad.net/bleachbit/+bug/1372179
                # https://bugs.launchpad.net/bleachbit/+bug/1474848
                # https://github.com/az0/bleachbit/issues/27
                return dir1[0] == dir2[0]
            raise
    stat1 = os.statvfs(dir1)
    stat2 = os.statvfs(dir2)
    return stat1[stat.ST_DEV] == stat2[stat.ST_DEV]


def sync():
    """Flush file system buffers. sync() is different than fsync()"""
    if 'posix' == os.name:
        import ctypes
        rc = ctypes.cdll.LoadLibrary('libc.so.6').sync()
        if 0 != rc:
            logger.error('sync() returned code %d', rc)
    if 'nt' == os.name:
        import ctypes
        ctypes.cdll.LoadLibrary('msvcrt.dll')._flushall()


def truncate_f(f):
    """Truncate the file object"""
    f.truncate(0)
    f.flush()
    os.fsync(f.fileno())


def whitelisted_posix(path, check_realpath = True):
    """Check whether this POSIX path is whitelisted"""
    from bleachbit.Options import options
    if check_realpath and os.path.islink(path):
        # also check the link name
        if whitelisted_posix(path, False):
            return True
        # resolve symlink
        path = os.path.realpath(path)
    for pathname in options.get_whitelist_paths():
        if pathname[0] == 'file' and path == pathname[1]:
            return True
        if pathname[0] == 'folder':
            if path == pathname[1]:
                return True
            if path.startswith(pathname[1] + os.sep):
                return True
    return False


def whitelisted_windows(path):
    """Check whether this Windows path is whitelisted"""
    from bleachbit.Options import options
    for pathname in options.get_whitelist_paths():
        # Windows is case insensitive
        if pathname[0] == 'file' and path.lower() == pathname[1].lower():
            return True
        if pathname[0] == 'folder':
            if path.lower() == pathname[1].lower():
                return True
            if path.lower().startswith(pathname[1].lower() + os.sep):
                return True
            # Simple drive letter like C:\ matches everything below
            if len(pathname[1]) == 3 and path.lower().startswith(pathname[1].lower()):
                return True
    return False

if 'nt' == os.name:
    whitelisted = whitelisted_windows
else:
    whitelisted = whitelisted_posix


def wipe_contents(path, truncate=True):
    """Wipe files contents

    http://en.wikipedia.org/wiki/Data_remanence
    2006 NIST Special Publication 800-88 (p. 7): "Studies have
    shown that most of today's media can be effectively cleared
    by one overwrite"
    """

    def wipe_write():
        size = getsize(path)
        try:
            f = open(path, 'wb')
        except IOError as e:
            if e.errno == errno.EACCES:  # permission denied
                os.chmod(path, 0o200)  # user write only
                f = open(path, 'wb')
            else:
                raise
        blanks = chr(0) * 4096
        while size > 0:
            f.write(blanks)
            size -= 4096
        f.flush()  # flush to OS buffer
        os.fsync(f.fileno())  # force write to disk
        return f

    if 'nt' == os.name:
        from win32com.shell.shell import IsUserAnAdmin

    if 'nt' == os.name and IsUserAnAdmin():
        from bleachbit.WindowsWipe import file_wipe, UnsupportedFileSystemError
        import warnings
        from bleachbit import _
        try:
            file_wipe(path)
        except pywinerror as e:
            # 32=The process cannot access the file because it is being used by another process.
            # 33=The process cannot access the file because another process has
            # locked a portion of the file.
            if not e.winerror in (32, 33):
                # handle only locking errors
                raise
            # Try to truncate the file. This makes the behavior consistent
            # with Linux and with Windows when IsUserAdmin=False.
            try:
                with open(path, 'wb') as f:
                    truncate_f(f)
            except IOError as e2:
<<<<<<< HEAD
                if errno.EACCES == e.errno:
=======
                if errno.EACCES == e2.errno:
>>>>>>> c164a0d2
                    # Common when the file is locked
                    # Errno 13 Permission Denied
                    pass
            # translate exception to mark file to deletion in Command.py
            raise WindowsError(e.winerror, e.strerror)
        except UnsupportedFileSystemError as e:
            warnings.warn(
                _('There was at least one file on a file system that does not support advanced overwriting.'), UserWarning)
            f = open(path, 'wb')
        else:
            # The wipe succeed, so prepare to truncate.
            f = open(path, 'wb')
    else:
        f = wipe_write()
    if truncate:
        truncate_f(f)
    f.close()


def wipe_name(pathname1):
    """Wipe the original filename and return the new pathname"""
    (head, _) = os.path.split(pathname1)
    # reference http://en.wikipedia.org/wiki/Comparison_of_file_systems#Limits
    maxlen = 226
    # first, rename to a long name
    i = 0
    while True:
        try:
            pathname2 = os.path.join(head, __random_string(maxlen))
            os.rename(pathname1,  pathname2)
            break
        except OSError:
            if maxlen > 10:
                maxlen -= 10
            i += 1
            if i > 100:
                logger.info('exhausted long rename: %s', pathname1)
                pathname2 = pathname1
                break
    # finally, rename to a short name
    i = 0
    while True:
        try:
            pathname3 = os.path.join(head, __random_string(i + 1))
            os.rename(pathname2, pathname3)
            break
        except:
            i += 1
            if i > 100:
                logger.info('exhausted short rename: %s', pathname2)
                pathname3 = pathname2
                break
    return pathname3


def wipe_path(pathname, idle=False):
    """Wipe the free space in the path
    This function uses an iterator to update the GUI."""

    def temporaryfile():
        # reference
        # http://en.wikipedia.org/wiki/Comparison_of_file_systems#Limits
        maxlen = 245
        f = None
        while True:
            try:
                f = tempfile.NamedTemporaryFile(
                    dir=pathname, suffix=__random_string(maxlen), delete=False)
                # In case the application closes prematurely, make sure this
                # file is deleted
                atexit.register(
                    delete, f.name, allow_shred=False, ignore_missing=True)
                break
            except OSError as e:
                if e.errno in (errno.ENAMETOOLONG, errno.ENOSPC, errno.ENOENT):
                    # ext3 on Linux 3.5 returns ENOSPC if the full path is greater than 264.
                    # Shrinking the size helps.

                    # Microsoft Windows returns ENOENT "No such file or directory"
                    # when the path is too long such as %TEMP% but not in C:\
                    if maxlen > 5:
                        maxlen -= 5
                        continue
                raise
        return f

    def estimate_completion():
        """Return (percent, seconds) to complete"""
        remaining_bytes = free_space(pathname)
        done_bytes = start_free_bytes - remaining_bytes
        if done_bytes < 0:
            # maybe user deleted large file after starting wipe
            done_bytes = 0
        if 0 == start_free_bytes:
            done_percent = 0
        else:
            done_percent = 1.0 * done_bytes / (start_free_bytes + 1)
        done_time = time.time() - start_time
        rate = done_bytes / (done_time + 0.0001)  # bytes per second
        remaining_seconds = int(remaining_bytes / (rate + 0.0001))
        return 1, done_percent, remaining_seconds

    logger.debug("wipe_path('%s')", pathname)
    files = []
    total_bytes = 0
    start_free_bytes = free_space(pathname)
    start_time = time.time()
    # Because FAT32 has a maximum file size of 4,294,967,295 bytes,
    # this loop is sometimes necessary to create multiple files.
    while True:
        try:
            logger.debug('creating new, temporary file to wipe path')
            f = temporaryfile()
        except OSError as e:
            # Linux gives errno 24
            # Windows gives errno 28 No space left on device
            if e.errno in (errno.EMFILE, errno.ENOSPC):
                break
            else:
                raise
        last_idle = time.time()
        # Write large blocks to quickly fill the disk.
        blanks = chr(0) * 65535
        while True:
            try:
                f.write(blanks)
            except IOError as e:
                if e.errno == errno.ENOSPC:
                    if len(blanks) > 1:
                        # Try writing smaller blocks
                        blanks = blanks[0: (len(blanks) / 2)]
                    else:
                        break
                elif e.errno != errno.EFBIG:
                    raise
            if idle and (time.time() - last_idle) > 2:
                # Keep the GUI responding, and allow the user to abort.
                # Also display the ETA.
                yield estimate_completion()
                last_idle = time.time()
        # Write to OS buffer
        try:
            f.flush()
        except:
            # IOError: [Errno 28] No space left on device
            # seen on Microsoft Windows XP SP3 with ~30GB free space but
            # not on another XP SP3 with 64MB free space
            logger.info("info: exception on f.flush()", exc_info=True)
        os.fsync(f.fileno())  # write to disk
        # Remember to delete
        files.append(f)
        # For statistics
        total_bytes += f.tell()
        # If no bytes were written, then quit
        if f.tell() < 1:
            break
    # sync to disk
    sync()
    # statistics
    elapsed_sec = time.time() - start_time
    rate_mbs = (total_bytes / (1000 * 1000)) / elapsed_sec
    logger.info('wrote %d files and %d bytes in %d seconds at %.2f MB/s',
                len(files), total_bytes, elapsed_sec, rate_mbs)
    # how much free space is left (should be near zero)
    if 'posix' == os.name:
        stats = os.statvfs(pathname)
        logger.info('%d bytes and %d inodes available to non-super-user',
                    stats.f_bsize * stats.f_bavail, stats.f_favail)
        logger.info('%d bytes and %d inodes available to super-user',
                    stats.f_bsize * stats.f_bfree, stats.f_ffree)
    # truncate and close files
    for f in files:
        truncate_f(f)

        while True:
            try:
                # Nikita: I noticed a bug that prevented file handles from
                # being closed on FAT32. It sometimes takes two .close() calls
                # to do actually close (and therefore delete) a temporary file
                f.close()
                break
            except IOError as e:
                if e.errno == 0:
                    logger.debug('handled unknown error 0')
                    time.sleep(0.1)
        # explicitly delete
        delete(f.name, ignore_missing=True)


def vacuum_sqlite3(path):
    """Vacuum SQLite database"""
    execute_sqlite3(path, 'vacuum')


openfiles = OpenFiles()<|MERGE_RESOLUTION|>--- conflicted
+++ resolved
@@ -660,11 +660,7 @@
                 with open(path, 'wb') as f:
                     truncate_f(f)
             except IOError as e2:
-<<<<<<< HEAD
-                if errno.EACCES == e.errno:
-=======
                 if errno.EACCES == e2.errno:
->>>>>>> c164a0d2
                     # Common when the file is locked
                     # Errno 13 Permission Denied
                     pass
