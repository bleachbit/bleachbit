--- conflicted
+++ resolved
@@ -457,57 +457,33 @@
     action_key = 'cookie'
 
     def get_commands(self):
-<<<<<<< HEAD
-        allowlist = self._load_allowlist_domains()
-
-        if not allowlist:
-=======
         keep_list = self._load_keep_list()
 
         if not keep_list:
->>>>>>> ba416b15
             # If nothing is being kept, use regular delete for better performance
             for path in self.get_paths():
                 yield Command.Delete(path)
             return
 
-<<<<<<< HEAD
-        # Otherwise, use the allowlist-based cookie cleaning
-=======
         # Otherwise, clean cookies using the keep list.
->>>>>>> ba416b15
         for path in self.get_paths():
             def delete_func(p=path):
                 # perform deletion; return value is ignored by Command.Function for file paths
                 try:
-<<<<<<< HEAD
-                    CookieMod.delete_cookies(p, allowlist, really_delete=True)
-                except Exception as e:
-                    logger.warning('Cookie allowlist failed on %s: %s', p, e)
-=======
                     CookieMod.delete_cookies(p, keep_list, really_delete=True)
                 except Exception as e:
                     logger.warning('Cookie cleaning failed on %s: %s', p, e)
->>>>>>> ba416b15
                 return 0
 
             def preview_func(p=path):
                 # return estimated file size reduction
                 try:
                     result = CookieMod.delete_cookies(
-<<<<<<< HEAD
-                        p, allowlist, really_delete=False)
-                    return result.get('file_size_reduction', 0)
-                except Exception as e:
-                    logger.warning(
-                        'Cookie allowlist preview failed on %s: %s', p, e)
-=======
                         p, keep_list, really_delete=False)
                     return result.get('file_size_reduction', 0)
                 except Exception as e:
                     logger.warning(
                         'Cookie cleaning preview failed on %s: %s', p, e)
->>>>>>> ba416b15
                     return 0
 
             yield Command.Function(
@@ -516,22 +492,13 @@
                 _('Clean cookies'),
                 preview_func)
 
-<<<<<<< HEAD
-    def _load_allowlist_domains(self):
-        """Load cookie allowlist domains from options directory.
-=======
     def _load_keep_list(self):
         """Load cookie domains to keep from options directory.
->>>>>>> ba416b15
 
         Supports either a list of strings (domains) or a list of objects
         with a 'domain' key (cookie name field is ignored in v1).
         """
-<<<<<<< HEAD
-        path = os.path.join(bleachbit.options_dir, 'cookie_allowlist.json')
-=======
         path = os.path.join(bleachbit.options_dir, COOKIE_KEEP_LIST_FILENAME)
->>>>>>> ba416b15
         domains = set()
         try:
             with open(path, 'r', encoding='utf-8') as f:
@@ -550,22 +517,6 @@
             pass
         return domains
 
-<<<<<<< HEAD
-    def _delete_cookies_with_allowlist(self, path):
-        """Delete cookies with allowlist support"""
-        allowlist = self._load_allowlist_domains()
-        if not allowlist:
-            return 0
-        result = CookieMod.delete_cookies(path, allowlist, really_delete=True)
-        return result.get('file_size_reduction', 0)
-
-    def _preview_cookies_deletion(self, path):
-        """Preview cookies deletion using allowlist"""
-        allowlist = self._load_allowlist_domains()
-        if not allowlist:
-            return 0
-        result = CookieMod.delete_cookies(path, allowlist, really_delete=False)
-=======
     def _delete_cookies_with_keep_list(self, path):
         """Delete cookies while honoring the keep list"""
         keep_list = self._load_keep_list()
@@ -580,7 +531,6 @@
         if not keep_list:
             return 0
         result = CookieMod.delete_cookies(path, keep_list, really_delete=False)
->>>>>>> ba416b15
         return result.get('file_size_reduction', 0)
 
 
